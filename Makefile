--- conflicted
+++ resolved
@@ -1,11 +1,7 @@
 VERSION = 2015
 PATCHLEVEL = 04
 SUBLEVEL =
-<<<<<<< HEAD
-EXTRAVERSION = -rc5
-=======
 EXTRAVERSION =
->>>>>>> f33cdaa4
 NAME =
 
 # *DOCUMENTATION*
