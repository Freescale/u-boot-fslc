--- conflicted
+++ resolved
@@ -564,15 +564,9 @@
 	imx6q-wandboard-revb1.dtb \
 	imx6qp-sabreauto.dtb \
 	imx6qp-sabresd.dtb \
-<<<<<<< HEAD
 	imx6dl-pico.dtb \
 	imx6q-pico.dtb \
-
-dtb-$(CONFIG_TARGET_WANDBOARD) += \
-	imx6dl-wandboard-revb1.dtb
-=======
 	imx6qp-wandboard-revd1.dtb
->>>>>>> e5aee22e
 
 dtb-$(CONFIG_MX6SL) += imx6sl-evk.dtb
 
