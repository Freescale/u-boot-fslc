--- conflicted
+++ resolved
@@ -107,15 +107,6 @@
 	puts("Driver                Compatible\n");
 	puts("--------------------------------\n");
 	for (entry = d; entry < d + n_ents; entry++) {
-<<<<<<< HEAD
-		for (match = entry->of_match;
-		     match && match->compatible; match++)
-			printf("%-20.20s  %s\n",
-			       match == entry->of_match ? entry->name : "",
-			       match->compatible);
-		if (match == entry->of_match)
-			printf("%-20.20s\n", entry->name);
-=======
 		match = entry->of_match;
 
 		printf("%-20.20s", entry->name);
@@ -127,6 +118,5 @@
 
 		for (; match && match->compatible; match++)
 			printf("%-20.20s  %s\n", "", match->compatible);
->>>>>>> 28888ca3
 	}
 }