--- conflicted
+++ resolved
@@ -11,13 +11,8 @@
 
 #define CONFIG_MACH_TYPE	3529
 #define CONFIG_MXC_UART_BASE	UART4_BASE
-<<<<<<< HEAD
-#define CONFIG_CONSOLE_DEV		"ttymxc3"
+#define CONSOLE_DEV		"ttymxc3"
 #define CONFIG_MMCROOT			"/dev/mmcblk2p2"
-=======
-#define CONSOLE_DEV		"ttymxc3"
-#define CONFIG_MMCROOT			"/dev/mmcblk0p2"
->>>>>>> c4762157
 
 /* USB Configs */
 #define CONFIG_USB_EHCI
