--- conflicted
+++ resolved
@@ -372,13 +372,11 @@
 int mmc_legacy_init(int verbose);
 #endif
 
-<<<<<<< HEAD
 int board_mmc_init(bd_t *bis);
-=======
+
 /* Set block count limit because of 16 bit register limit on some hardware*/
 #ifndef CONFIG_SYS_MMC_MAX_BLK_COUNT
 #define CONFIG_SYS_MMC_MAX_BLK_COUNT 65535
 #endif
->>>>>>> 04d2f0a9
 
 #endif /* _MMC_H_ */